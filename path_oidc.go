--- conflicted
+++ resolved
@@ -463,11 +463,11 @@
 		return logical.ErrorResponse("role %q could not be found", roleName), nil
 	}
 
-<<<<<<< HEAD
 	clientNonce := d.Get("client_nonce").(string)
 	if clientNonce == "" && role.CallbackMode != callbackModeClient {
 		return logical.ErrorResponse("missing client_nonce"), nil
-=======
+	}
+
 	// If namespace will be passed around in state, and it has been provided as
 	// a redirectURI query parameter, remove it from redirectURI, and append it
 	// to the state (later in this function)
@@ -484,7 +484,6 @@
 			inputURI.RawQuery = qParam.Encode()
 			redirectURI = inputURI.String()
 		}
->>>>>>> 041c5258
 	}
 
 	if !validRedirect(redirectURI, role.AllowedRedirectURIs) {
