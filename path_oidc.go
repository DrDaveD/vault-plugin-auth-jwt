--- conflicted
+++ resolved
@@ -327,11 +327,8 @@
 		}
 		delete(allClaims, "nonce")
 	}
-<<<<<<< HEAD
 
 	oauth2Metadata := make(map[string]string)
-=======
->>>>>>> 26775229
 
 	// If we have a token, attempt to fetch information from the /userinfo endpoint
 	// and merge it with the existing claims data. A failure to fetch additional information
@@ -566,10 +563,6 @@
 	}
 
 	redirectURI := d.Get("redirect_uri").(string)
-<<<<<<< HEAD
-	clientNonce := d.Get("client_nonce").(string)
-=======
->>>>>>> 26775229
 
 	role, err := b.role(ctx, req.Storage, roleName)
 	if err != nil {
@@ -579,14 +572,11 @@
 		return logical.ErrorResponse("role %q could not be found", roleName), nil
 	}
 
-<<<<<<< HEAD
-=======
 	clientNonce := d.Get("client_nonce").(string)
 	if clientNonce == "" && role.CallbackMode != callbackModeClient {
 		return logical.ErrorResponse("missing client_nonce"), nil
 	}
 
->>>>>>> 26775229
 	// "openid" is a required scope for OpenID Connect flows
 	scopes := append([]string{oidc.ScopeOpenID}, role.OIDCScopes...)
 
