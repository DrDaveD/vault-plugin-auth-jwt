--- conflicted
+++ resolved
@@ -559,7 +559,6 @@
 		return logical.ErrorResponse("missing client_nonce"), nil
 	}
 
-<<<<<<< HEAD
 	// "openid" is a required scope for OpenID Connect flows
 	scopes := append([]string{oidc.ScopeOpenID}, role.OIDCScopes...)
 
@@ -615,11 +614,6 @@
 		return logical.ErrorResponse("missing redirect_uri"), nil
 	}
 
-	stateID, nonce, err := b.createState(roleName, redirectURI, clientNonce)
-	if err != nil {
-		logger.Warn("error generating OAuth state", "error", err)
-		return resp, nil
-=======
 	// If namespace will be passed around in state, and it has been provided as
 	// a redirectURI query parameter, remove it from redirectURI, and append it
 	// to the state (later in this function)
@@ -636,7 +630,6 @@
 			inputURI.RawQuery = qParam.Encode()
 			redirectURI = inputURI.String()
 		}
->>>>>>> d97fafc9
 	}
 
 	if !validRedirect(redirectURI, role.AllowedRedirectURIs) {
@@ -668,8 +661,6 @@
 		Scopes:       scopes,
 	}
 
-<<<<<<< HEAD
-=======
 	stateID, nonce, err := b.createState(roleName, redirectURI, clientNonce)
 	if err != nil {
 		logger.Warn("error generating OAuth state", "error", err)
@@ -680,7 +671,6 @@
 		stateID = fmt.Sprintf("%s,ns=%s", stateID, namespace)
 	}
 
->>>>>>> d97fafc9
 	authCodeOpts := []oauth2.AuthCodeOption{
 		oidc.Nonce(nonce),
 	}
