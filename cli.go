package jwtauth

import (
	"errors"
	"fmt"
	"io/ioutil"
	"net"
	"net/http"
	"net/url"
	"os"
	"os/exec"
	"os/signal"
	"path"
	"regexp"
	"runtime"
	"strconv"
	"strings"
	"time"

	"github.com/hashicorp/vault/api"
	"github.com/hashicorp/vault/sdk/helper/base62"
)

const defaultMount = "oidc"
const defaultListenAddress = "localhost"
const defaultPort = "8250"
const defaultCallbackMode = "client"
const defaultCallbackHost = "localhost"
const defaultCallbackMethod = "http"

var errorRegex = regexp.MustCompile(`(?s)Errors:.*\* *(.*)`)

type CLIHandler struct{}

type loginResp struct {
	secret *api.Secret
	err    error
}

func (h *CLIHandler) Auth(c *api.Client, m map[string]string) (*api.Secret, error) {
	// handle ctrl-c while waiting for the callback
	sigintCh := make(chan os.Signal, 1)
	signal.Notify(sigintCh, os.Interrupt)
	defer signal.Stop(sigintCh)

	doneCh := make(chan loginResp)

	mount, ok := m["mount"]
	if !ok {
		mount = defaultMount
	}

	listenAddress, ok := m["listenaddress"]
	if !ok {
		listenAddress = defaultListenAddress
	}

	port, ok := m["port"]
	if !ok {
		port = defaultPort
	}

	var vaultURL *url.URL
	callbackMode, ok := m["callbackmode"]
	if !ok {
		callbackMode = defaultCallbackMode
	} else if callbackMode == "direct" {
		vaultAddr := os.Getenv("VAULT_ADDR")
		if vaultAddr != "" {
			vaultURL, _ = url.Parse(vaultAddr)
		}
	}

	callbackHost, ok := m["callbackhost"]
	if !ok {
		if vaultURL != nil {
			callbackHost = vaultURL.Hostname()
		} else {
			callbackHost = defaultCallbackHost
		}
	}

	callbackMethod, ok := m["callbackmethod"]
	if !ok {
		if vaultURL != nil {
			callbackMethod = vaultURL.Scheme
		} else {
			callbackMethod = defaultCallbackMethod
		}
	}

	callbackPort, ok := m["callbackport"]
	if !ok {
		if vaultURL != nil {
			callbackPort = vaultURL.Port() + "/v1/auth/" + mount
		} else {
			callbackPort = port
		}
	}

	role := m["role"]

	authURL, clientNonce, secret, err := fetchAuthURL(c, role, mount, callbackPort, callbackMethod, callbackHost)
	if err != nil {
		return nil, err
	}

	var pollInterval string
	var interval int
	var state string
	var listener net.Listener

	if secret != nil {
		pollInterval, _ = secret.Data["poll_interval"].(string)
		state, _ = secret.Data["state"].(string)
	}
	if callbackMode == "direct" {
		if state == "" {
			return nil, errors.New("no state returned in direct callback mode")
		}
		if pollInterval == "" {
			return nil, errors.New("no poll_interval returned in direct callback mode")
		}
		interval, err = strconv.Atoi(pollInterval)
		if err != nil {
			return nil, errors.New("cannot convert poll_interval " + pollInterval + " to integer")
		}
	} else {
		if state != "" {
			return nil, errors.New("state returned in client callback mode, try direct")
		}
		if pollInterval != "" {
			return nil, errors.New("poll_interval returned in client callback mode")
		}
		// Set up callback handler
		http.HandleFunc("/oidc/callback", callbackHandler(c, mount, clientNonce, doneCh))

		listener, err := net.Listen("tcp", listenAddress+":"+port)
		if err != nil {
			return nil, err
		}
		defer listener.Close()
	}

	// Open the default browser to the callback URL.
	fmt.Fprintf(os.Stderr, "Complete the login via your OIDC provider. Launching browser to:\n\n    %s\n\n\n", authURL)
	if err := openURL(authURL); err != nil {
		fmt.Fprintf(os.Stderr, "Error attempting to automatically open browser: '%s'.\nPlease visit the authorization URL manually.", err)
	}

	if callbackMode == "direct" {
		data := map[string]interface{}{
			"state":        state,
			"client_nonce": clientNonce,
		}
		pollUrl := fmt.Sprintf("auth/%s/oidc/poll", mount)
		for {
			time.Sleep(time.Duration(interval) * time.Second)

			secret, err := c.Logical().Write(pollUrl, data)
			if err == nil {
				return secret, nil
			}
			if !strings.HasSuffix(err.Error(), "authorization_pending") {
				return nil, err
			}
			// authorization is pending, try again
		}
	}

	// Start local server
	go func() {
		err := http.Serve(listener, nil)
		if err != nil && err != http.ErrServerClosed {
			doneCh <- loginResp{nil, err}
		}
	}()

	// Wait for either the callback to finish, SIGINT to be received or up to 2 minutes
	select {
	case s := <-doneCh:
		return s.secret, s.err
	case <-sigintCh:
		return nil, errors.New("Interrupted")
	case <-time.After(2 * time.Minute):
		return nil, errors.New("Timed out waiting for response from provider")
	}
}

func callbackHandler(c *api.Client, mount string, clientNonce string, doneCh chan<- loginResp) http.HandlerFunc {
	return func(w http.ResponseWriter, req *http.Request) {
		var response string
		var secret *api.Secret
		var err error

		defer func() {
			w.Write([]byte(response))
			doneCh <- loginResp{secret, err}
		}()

		// Pull any parameters from either the body or query parameters.
		// FormValue prioritizes body values, if found.
		data := map[string][]string{
			"state":        {req.FormValue("state")},
			"code":         {req.FormValue("code")},
			"id_token":     {req.FormValue("id_token")},
			"client_nonce": {clientNonce},
		}

		// If this is a POST, then the form_post response_mode is being used and the flow
		// involves an extra step. First POST the data to Vault, and then issue a GET with
		// the same state/code to complete the auth as normal.
		if req.Method == http.MethodPost {
			url := c.Address() + path.Join("/v1/auth", mount, "oidc/callback")
			resp, err := http.PostForm(url, data)
			if err != nil {
				summary, detail := parseError(err)
				response = errorHTML(summary, detail)
				return
			}
			defer resp.Body.Close()

			// An id_token will never be part of a redirect GET, so remove it here too.
			delete(data, "id_token")
		}

		secret, err = c.Logical().ReadWithData(fmt.Sprintf("auth/%s/oidc/callback", mount), data)
		if err != nil {
			summary, detail := parseError(err)
			response = errorHTML(summary, detail)
		} else {
			response = successHTML
		}
	}
}

func fetchAuthURL(c *api.Client, role, mount, callbackport string, callbackMethod string, callbackHost string) (string, string, *api.Secret, error) {
	var authURL string

	clientNonce, err := base62.Random(20)
	if err != nil {
		return "", "", nil, err
	}

	redirectURI := fmt.Sprintf("%s://%s:%s/oidc/callback", callbackMethod, callbackHost, callbackport)
	data := map[string]interface{}{
		"role":         role,
		"redirect_uri": redirectURI,
		"client_nonce": clientNonce,
	}

	secret, err := c.Logical().Write(fmt.Sprintf("auth/%s/oidc/auth_url", mount), data)
	if err != nil {
		return "", "", nil, err
	}

	if secret != nil {
		authURL = secret.Data["auth_url"].(string)
	}

	if authURL == "" {
<<<<<<< HEAD
		return "", "", nil, fmt.Errorf("Unable to authorize role %q. Check Vault logs for more information.", role)
=======
		return "", "", fmt.Errorf("Unable to authorize role %q with redirect_uri %q. Check Vault logs for more information.", role, redirectURI)
>>>>>>> 041c5258
	}

	return authURL, clientNonce, secret, nil
}

// isWSL tests if the binary is being run in Windows Subsystem for Linux
func isWSL() bool {
	if runtime.GOOS == "darwin" || runtime.GOOS == "windows" {
		return false
	}
	data, err := ioutil.ReadFile("/proc/version")
	if err != nil {
		fmt.Fprintf(os.Stderr, "Unable to read /proc/version.\n")
		return false
	}
	return strings.Contains(strings.ToLower(string(data)), "microsoft")
}

// openURL opens the specified URL in the default browser of the user.
// Source: https://stackoverflow.com/a/39324149/453290
func openURL(url string) error {
	var cmd string
	var args []string

	switch {
	case "windows" == runtime.GOOS || isWSL():
		cmd = "cmd.exe"
		args = []string{"/c", "start"}
		url = strings.Replace(url, "&", "^&", -1)
	case "darwin" == runtime.GOOS:
		cmd = "open"
	default: // "linux", "freebsd", "openbsd", "netbsd"
		cmd = "xdg-open"
	}
	args = append(args, url)
	return exec.Command(cmd, args...).Start()
}

// parseError converts error from the API into summary and detailed portions.
// This is used to present a nicer UI by splitting up *known* prefix sentences
// from the rest of the text. e.g.
//
//    "No response from provider. Gateway timeout from upstream proxy."
//
// becomes:
//
//    "No response from provider.", "Gateway timeout from upstream proxy."
func parseError(err error) (string, string) {
	headers := []string{errNoResponse, errLoginFailed, errTokenVerification}
	summary := "Login error"
	detail := ""

	errorParts := errorRegex.FindStringSubmatch(err.Error())
	switch len(errorParts) {
	case 0:
		summary = ""
	case 1:
		detail = errorParts[0]
	case 2:
		for _, h := range headers {
			if strings.HasPrefix(errorParts[1], h) {
				summary = h
				detail = strings.TrimSpace(errorParts[1][len(h):])
				break
			}
		}
		if detail == "" {
			detail = errorParts[1]
		}
	}

	return summary, detail
}

// Help method for OIDC cli
func (h *CLIHandler) Help() string {
	help := `
Usage: vault login -method=oidc [CONFIG K=V...]

  The OIDC auth method allows users to authenticate using an OIDC provider.
  The provider must be configured as part of a role by the operator.

  Authenticate using role "engineering":

      $ vault login -method=oidc role=engineering
      Complete the login via your OIDC provider. Launching browser to:

          https://accounts.google.com/o/oauth2/v2/...

  The default browser will be opened for the user to complete the login. 
  Alternatively, the user may visit the provided URL directly.

Configuration:

  role=<string>
    Vault role of type "OIDC" to use for authentication.

  callbackmode=<string>
    Mode of callback: "direct" for direct connection to Vault or "client"
    for connection to command line client (default: client).

  listenaddress=<string>
    Optional address to bind the OIDC callback listener to in client callback
    mode (default: localhost).

  port=<string>
    Optional localhost port to use for OIDC callback in client callback mode
    (default: 8250).

  callbackmethod=<string>
    Optional method to use in OIDC redirect_uri (default: the method from
    $VAULT_ADDR in direct callback mode, else http)

  callbackhost=<string>
    Optional callback host address to use in OIDC redirect_uri (default:
    the host from $VAULT_ADDR in direct callback mode, else localhost).

  callbackport=<string>
    Optional port to use in OIDC redirect_uri (default: the value set for
    port in client callback mode, else the port from $VAULT_ADDR with an
    added /v1/auth/<path> where <path> is from the login -path option).
`

	return strings.TrimSpace(help)
}<|MERGE_RESOLUTION|>--- conflicted
+++ resolved
@@ -259,11 +259,7 @@
 	}
 
 	if authURL == "" {
-<<<<<<< HEAD
-		return "", "", nil, fmt.Errorf("Unable to authorize role %q. Check Vault logs for more information.", role)
-=======
-		return "", "", fmt.Errorf("Unable to authorize role %q with redirect_uri %q. Check Vault logs for more information.", role, redirectURI)
->>>>>>> 041c5258
+		return "", "", nil, fmt.Errorf("Unable to authorize role %q with redirect_uri %q. Check Vault logs for more information.", role, redirectURI)
 	}
 
 	return authURL, clientNonce, secret, nil
